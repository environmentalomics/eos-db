--- conflicted
+++ resolved
@@ -213,11 +213,7 @@
             push_to_state(state)
             current_state = get_state()
             assert current_state == state
-<<<<<<< HEAD
             print(current_state)
-=======
-            print (current_state)
->>>>>>> a6fbbe4c
 
     def test_retrieve_server(self):
         """ Pull back details of our server by name. """
