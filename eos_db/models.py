--- conflicted
+++ resolved
@@ -255,11 +255,8 @@
         """Checks if a candidate password matches the stored crypt-ed password.
            Caller should use this rather than attempting manual comparison.
         """
-<<<<<<< HEAD
+        # This only works on Py3!
         return self.password == hashpw(str(candidate).encode(), self.password)
-=======
-        return str(self.password) == hashpw(str(candidate), str(self.password))
->>>>>>> 47aa57f3
 
 class Credit(Resource):
     """Represents the addition or subtraction of credit from the user's account.
